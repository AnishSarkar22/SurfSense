"""Add LogLevel and LogStatus enums and logs table

Revision ID: 12
Revises: 11
"""

from collections.abc import Sequence

from alembic import op
<<<<<<< HEAD
=======
from sqlalchemy import inspect
>>>>>>> 0398046b

# revision identifiers, used by Alembic.
revision: str = "12"
down_revision: str | None = "11"
branch_labels: str | Sequence[str] | None = None
depends_on: str | Sequence[str] | None = None


def upgrade() -> None:
    """Upgrade schema - add LogLevel and LogStatus enums and logs table."""

<<<<<<< HEAD
    # Create LogLevel enum
    op.execute("""
        CREATE TYPE loglevel AS ENUM ('DEBUG', 'INFO', 'WARNING', 'ERROR', 'CRITICAL')
    """)

    # Create LogStatus enum
    op.execute("""
        CREATE TYPE logstatus AS ENUM ('IN_PROGRESS', 'SUCCESS', 'FAILED')
    """)

    # Create logs table
    op.execute("""
        CREATE TABLE logs (
=======
    # Create LogLevel enum if it doesn't exist
    op.execute(
        """
        DO $$
        BEGIN
            IF NOT EXISTS (SELECT 1 FROM pg_type WHERE typname = 'loglevel') THEN
                CREATE TYPE loglevel AS ENUM ('DEBUG', 'INFO', 'WARNING', 'ERROR', 'CRITICAL');
            END IF;
        END$$;
    """
    )

    # Create LogStatus enum if it doesn't exist
    op.execute(
        """
        DO $$
        BEGIN
            IF NOT EXISTS (SELECT 1 FROM pg_type WHERE typname = 'logstatus') THEN
                CREATE TYPE logstatus AS ENUM ('IN_PROGRESS', 'SUCCESS', 'FAILED');
            END IF;
        END$$;
    """
    )

    # Create logs table if it doesn't exist
    op.execute(
        """
        CREATE TABLE IF NOT EXISTS logs (
>>>>>>> 0398046b
            id SERIAL PRIMARY KEY,
            created_at TIMESTAMPTZ NOT NULL DEFAULT NOW(),
            level loglevel NOT NULL,
            status logstatus NOT NULL,
            message TEXT NOT NULL,
            source VARCHAR(200),
            log_metadata JSONB DEFAULT '{}',
            search_space_id INTEGER NOT NULL REFERENCES searchspaces(id) ON DELETE CASCADE
<<<<<<< HEAD
        )
    """)

    # Create indexes
    op.create_index(op.f("ix_logs_id"), "logs", ["id"], unique=False)
    op.create_index(op.f("ix_logs_created_at"), "logs", ["created_at"], unique=False)
    op.create_index(op.f("ix_logs_level"), "logs", ["level"], unique=False)
    op.create_index(op.f("ix_logs_status"), "logs", ["status"], unique=False)
    op.create_index(op.f("ix_logs_source"), "logs", ["source"], unique=False)
=======
        );
    """
    )

    # Get existing indexes
    conn = op.get_bind()
    inspector = inspect(conn)
    existing_indexes = [idx["name"] for idx in inspector.get_indexes("logs")]

    # Create indexes only if they don't already exist
    if "ix_logs_id" not in existing_indexes:
        op.create_index("ix_logs_id", "logs", ["id"])
    if "ix_logs_created_at" not in existing_indexes:
        op.create_index("ix_logs_created_at", "logs", ["created_at"])
    if "ix_logs_level" not in existing_indexes:
        op.create_index("ix_logs_level", "logs", ["level"])
    if "ix_logs_status" not in existing_indexes:
        op.create_index("ix_logs_status", "logs", ["status"])
    if "ix_logs_source" not in existing_indexes:
        op.create_index("ix_logs_source", "logs", ["source"])
>>>>>>> 0398046b


def downgrade() -> None:
    """Downgrade schema - remove logs table and enums."""

    # Drop indexes
<<<<<<< HEAD
    op.drop_index(op.f("ix_logs_source"), table_name="logs")
    op.drop_index(op.f("ix_logs_status"), table_name="logs")
    op.drop_index(op.f("ix_logs_level"), table_name="logs")
    op.drop_index(op.f("ix_logs_created_at"), table_name="logs")
    op.drop_index(op.f("ix_logs_id"), table_name="logs")
=======
    op.drop_index("ix_logs_source", table_name="logs")
    op.drop_index("ix_logs_status", table_name="logs")
    op.drop_index("ix_logs_level", table_name="logs")
    op.drop_index("ix_logs_created_at", table_name="logs")
    op.drop_index("ix_logs_id", table_name="logs")
>>>>>>> 0398046b

    # Drop logs table
    op.drop_table("logs")

    # Drop enums
    op.execute("DROP TYPE IF EXISTS logstatus")
    op.execute("DROP TYPE IF EXISTS loglevel")<|MERGE_RESOLUTION|>--- conflicted
+++ resolved
@@ -6,11 +6,9 @@
 
 from collections.abc import Sequence
 
+from sqlalchemy import inspect
+
 from alembic import op
-<<<<<<< HEAD
-=======
-from sqlalchemy import inspect
->>>>>>> 0398046b
 
 # revision identifiers, used by Alembic.
 revision: str = "12"
@@ -22,21 +20,6 @@
 def upgrade() -> None:
     """Upgrade schema - add LogLevel and LogStatus enums and logs table."""
 
-<<<<<<< HEAD
-    # Create LogLevel enum
-    op.execute("""
-        CREATE TYPE loglevel AS ENUM ('DEBUG', 'INFO', 'WARNING', 'ERROR', 'CRITICAL')
-    """)
-
-    # Create LogStatus enum
-    op.execute("""
-        CREATE TYPE logstatus AS ENUM ('IN_PROGRESS', 'SUCCESS', 'FAILED')
-    """)
-
-    # Create logs table
-    op.execute("""
-        CREATE TABLE logs (
-=======
     # Create LogLevel enum if it doesn't exist
     op.execute(
         """
@@ -65,7 +48,6 @@
     op.execute(
         """
         CREATE TABLE IF NOT EXISTS logs (
->>>>>>> 0398046b
             id SERIAL PRIMARY KEY,
             created_at TIMESTAMPTZ NOT NULL DEFAULT NOW(),
             level loglevel NOT NULL,
@@ -74,17 +56,6 @@
             source VARCHAR(200),
             log_metadata JSONB DEFAULT '{}',
             search_space_id INTEGER NOT NULL REFERENCES searchspaces(id) ON DELETE CASCADE
-<<<<<<< HEAD
-        )
-    """)
-
-    # Create indexes
-    op.create_index(op.f("ix_logs_id"), "logs", ["id"], unique=False)
-    op.create_index(op.f("ix_logs_created_at"), "logs", ["created_at"], unique=False)
-    op.create_index(op.f("ix_logs_level"), "logs", ["level"], unique=False)
-    op.create_index(op.f("ix_logs_status"), "logs", ["status"], unique=False)
-    op.create_index(op.f("ix_logs_source"), "logs", ["source"], unique=False)
-=======
         );
     """
     )
@@ -105,26 +76,17 @@
         op.create_index("ix_logs_status", "logs", ["status"])
     if "ix_logs_source" not in existing_indexes:
         op.create_index("ix_logs_source", "logs", ["source"])
->>>>>>> 0398046b
 
 
 def downgrade() -> None:
     """Downgrade schema - remove logs table and enums."""
 
     # Drop indexes
-<<<<<<< HEAD
-    op.drop_index(op.f("ix_logs_source"), table_name="logs")
-    op.drop_index(op.f("ix_logs_status"), table_name="logs")
-    op.drop_index(op.f("ix_logs_level"), table_name="logs")
-    op.drop_index(op.f("ix_logs_created_at"), table_name="logs")
-    op.drop_index(op.f("ix_logs_id"), table_name="logs")
-=======
     op.drop_index("ix_logs_source", table_name="logs")
     op.drop_index("ix_logs_status", table_name="logs")
     op.drop_index("ix_logs_level", table_name="logs")
     op.drop_index("ix_logs_created_at", table_name="logs")
     op.drop_index("ix_logs_id", table_name="logs")
->>>>>>> 0398046b
 
     # Drop logs table
     op.drop_table("logs")
