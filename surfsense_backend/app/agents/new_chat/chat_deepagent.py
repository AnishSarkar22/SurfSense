"""
SurfSense deep agent implementation.

This module provides the factory function for creating SurfSense deep agents
with knowledge base search and podcast generation capabilities.
"""

from collections.abc import Sequence

from deepagents import create_deep_agent
from langchain_core.tools import BaseTool
from langchain_litellm import ChatLiteLLM
from langgraph.types import Checkpointer
from sqlalchemy.ext.asyncio import AsyncSession

from app.agents.new_chat.context import SurfSenseContextSchema
from app.agents.new_chat.knowledge_base import create_search_knowledge_base_tool
from app.agents.new_chat.podcast import create_generate_podcast_tool
from app.agents.new_chat.system_prompt import build_surfsense_system_prompt
from app.services.connector_service import ConnectorService

# =============================================================================
# Deep Agent Factory
# =============================================================================


def create_surfsense_deep_agent(
    llm: ChatLiteLLM,
    search_space_id: int,
    db_session: AsyncSession,
    connector_service: ConnectorService,
<<<<<<< HEAD
    user_id: str | None = None,
=======
    checkpointer: Checkpointer,
>>>>>>> 73f0f772
    user_instructions: str | None = None,
    enable_citations: bool = True,
    enable_podcast: bool = True,
    additional_tools: Sequence[BaseTool] | None = None,
):
    """
    Create a SurfSense deep agent with knowledge base search and podcast generation capabilities.

    Args:
        llm: ChatLiteLLM instance
        search_space_id: The user's search space ID
        db_session: Database session
        connector_service: Initialized connector service
<<<<<<< HEAD
        user_id: The user's ID (required for podcast generation)
=======
        checkpointer: LangGraph checkpointer for conversation state persistence.
                      Use AsyncPostgresSaver for production or MemorySaver for testing.
>>>>>>> 73f0f772
        user_instructions: Optional user instructions to inject into the system prompt.
                          These will be added to the system prompt to customize agent behavior.
        enable_citations: Whether to include citation instructions in the system prompt (default: True).
                         When False, the agent will not be instructed to add citations to responses.
        enable_podcast: Whether to include the podcast generation tool (default: True).
                       When True and user_id is provided, the agent can generate podcasts.
        additional_tools: Optional sequence of additional tools to inject into the agent.
                         The search_knowledge_base tool will always be included.

    Returns:
        CompiledStateGraph: The configured deep agent
    """
    # Create the search tool with injected dependencies
    search_tool = create_search_knowledge_base_tool(
        search_space_id=search_space_id,
        db_session=db_session,
        connector_service=connector_service,
    )

    # Combine search tool with any additional tools
    tools = [search_tool]

    # Add podcast tool if enabled and user_id is provided
    if enable_podcast and user_id:
        podcast_tool = create_generate_podcast_tool(
            search_space_id=search_space_id,
            db_session=db_session,
            user_id=str(user_id),
        )
        tools.append(podcast_tool)

    if additional_tools:
        tools.extend(additional_tools)

    # Create the deep agent with user-configurable system prompt and checkpointer
    agent = create_deep_agent(
        model=llm,
        tools=tools,
        system_prompt=build_surfsense_system_prompt(
            user_instructions=user_instructions,
            enable_citations=enable_citations,
        ),
        context_schema=SurfSenseContextSchema,
        checkpointer=checkpointer,  # Enable conversation memory via thread_id
    )

    return agent<|MERGE_RESOLUTION|>--- conflicted
+++ resolved
@@ -29,11 +29,8 @@
     search_space_id: int,
     db_session: AsyncSession,
     connector_service: ConnectorService,
-<<<<<<< HEAD
+    checkpointer: Checkpointer,
     user_id: str | None = None,
-=======
-    checkpointer: Checkpointer,
->>>>>>> 73f0f772
     user_instructions: str | None = None,
     enable_citations: bool = True,
     enable_podcast: bool = True,
@@ -47,12 +44,9 @@
         search_space_id: The user's search space ID
         db_session: Database session
         connector_service: Initialized connector service
-<<<<<<< HEAD
-        user_id: The user's ID (required for podcast generation)
-=======
         checkpointer: LangGraph checkpointer for conversation state persistence.
                       Use AsyncPostgresSaver for production or MemorySaver for testing.
->>>>>>> 73f0f772
+        user_id: The user's ID (required for podcast generation)
         user_instructions: Optional user instructions to inject into the system prompt.
                           These will be added to the system prompt to customize agent behavior.
         enable_citations: Whether to include citation instructions in the system prompt (default: True).
