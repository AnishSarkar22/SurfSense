--- conflicted
+++ resolved
@@ -25,12 +25,8 @@
     load_agent_config,
     load_llm_config_from_yaml,
 )
-<<<<<<< HEAD
 from app.db import Document
-from app.schemas.new_chat import ChatAttachment, ChatMessage
-=======
 from app.schemas.new_chat import ChatAttachment
->>>>>>> 08638996
 from app.services.connector_service import ConnectorService
 from app.services.new_streaming_service import VercelStreamingService
 
