--- conflicted
+++ resolved
@@ -118,65 +118,6 @@
 }
 
 // Separate hook for log summary
-<<<<<<< HEAD
-export function useLogsSummary(
-	searchSpaceId: number,
-	hours: number = 24,
-	options: { refetchInterval?: number } = {}
-) {
-	const [summary, setSummary] = useState<LogSummary | null>(null);
-	const [loading, setLoading] = useState(true);
-	const [error, setError] = useState<string | null>(null);
-
-	const fetchSummary = useCallback(async () => {
-		if (!searchSpaceId) return;
-
-		try {
-			setLoading(true);
-			const response = await authenticatedFetch(
-				`${process.env.NEXT_PUBLIC_FASTAPI_BACKEND_URL}/api/v1/logs/search-space/${searchSpaceId}/summary?hours=${hours}`,
-				{ method: "GET" }
-			);
-
-			if (!response.ok) {
-				const errorData = await response.json().catch(() => ({}));
-				throw new Error(errorData.detail || "Failed to fetch logs summary");
-			}
-
-			const data = await response.json();
-			setSummary(data);
-			setError(null);
-			return data;
-		} catch (err: any) {
-			setError(err.message || "Failed to fetch logs summary");
-			console.error("Error fetching logs summary:", err);
-			throw err;
-		} finally {
-			setLoading(false);
-		}
-	}, [searchSpaceId, hours]);
-
-	useEffect(() => {
-		fetchSummary();
-	}, [fetchSummary]);
-
-	// Set up polling if refetchInterval is provided
-	useEffect(() => {
-		if (!options.refetchInterval || options.refetchInterval <= 0) return;
-
-		const intervalId = setInterval(() => {
-			fetchSummary();
-		}, options.refetchInterval);
-
-		return () => clearInterval(intervalId);
-	}, [fetchSummary, options.refetchInterval]);
-
-	const refreshSummary = useCallback(() => {
-		return fetchSummary();
-	}, [fetchSummary]);
-
-	return { summary, loading, error, refreshSummary };
-=======
 export function useLogsSummary(searchSpaceId: number, hours: number = 24) {
 	const {
 		data: summary,
@@ -195,5 +136,4 @@
 	});
 
 	return { summary, loading, error, refreshSummary: refetch };
->>>>>>> 2c2ae402
 }